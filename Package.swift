--- conflicted
+++ resolved
@@ -99,18 +99,11 @@
             ]
         ),
 
-<<<<<<< HEAD
-        .testTarget(
-            name: "edgeTests",
-            dependencies: [
-                .target(name: "edge")
-=======
         /// Tests for EdgeCLI components
         .testTarget(
             name: "EdgeCLITests",
             dependencies: [
                 .target(name: "edge"),
->>>>>>> d803536f
             ]
         ),
     ]
